--- conflicted
+++ resolved
@@ -596,7 +596,69 @@
     
     // MARK: - Internal
     
-<<<<<<< HEAD
+    /// Used internally by this library. Do not call this method directly.
+    public func _assertNotOnUpdateAuthInfoDispatchQueue() {
+        #if DEBUG
+        dispatchPrecondition(
+            condition: .notOnQueue(self.updateAuthInfoQueue)
+        )
+        #endif
+    }
+    
+}
+
+
+extension ClientCredentialsFlowBackendManager: Hashable {
+    
+    // MARK: - Hashable
+
+    /// :nodoc:
+    public func hash(into hasher: inout Hasher) {
+        self.updateAuthInfoQueue.sync {
+            hasher.combine(self.backend)
+            hasher.combine(self._accessToken)
+            hasher.combine(self._expirationDate)
+        }
+    }
+    
+    /// :nodoc:
+    public static func == (
+        lhs: ClientCredentialsFlowBackendManager,
+        rhs: ClientCredentialsFlowBackendManager
+    ) -> Bool {
+        
+        let (lhsAccessToken, lhsExpirationDate) =
+            lhs.updateAuthInfoQueue.sync {
+                return (lhs._accessToken, lhs._expirationDate)
+            }
+        
+        let (rhsAccessToken, rhsExpirationDate) =
+            rhs.updateAuthInfoQueue.sync {
+                return (rhs._accessToken, rhs._expirationDate)
+            }
+        
+        return lhs.backend == rhs.backend &&
+            lhsAccessToken == rhsAccessToken &&
+            lhsExpirationDate.isApproximatelyEqual(to: rhsExpirationDate)
+        
+    }
+    
+}
+
+private extension ClientCredentialsFlowBackendManager {
+    
+    // MARK: - Private
+
+    func updateFromAuthInfo(_ authInfo: AuthInfo) {
+        self._accessToken = authInfo.accessToken
+        self._expirationDate = authInfo.expirationDate
+        self.refreshTokensPublisher = nil
+        self.refreshTokensQueue.async {
+            Self.logger.trace("self.didChange.send()")
+            self.didChange.send()
+        }
+    }
+    
     /// This method should **ALWAYS** be called within
     /// `updateAuthInfoDispatchQueue`.
     func accessTokenIsExpiredNOTTHreadSafe(tolerance: Double = 120) -> Bool {
@@ -618,96 +680,6 @@
     
 }
 
-// MARK: - Internal -
-
-extension ClientCredentialsFlowManager {
-    
-=======
-    /// Used internally by this library. Do not call this method directly.
->>>>>>> 5ff8fb82
-    public func _assertNotOnUpdateAuthInfoDispatchQueue() {
-        #if DEBUG
-        dispatchPrecondition(
-            condition: .notOnQueue(self.updateAuthInfoQueue)
-        )
-        #endif
-    }
-    
-}
-
-
-extension ClientCredentialsFlowBackendManager: Hashable {
-    
-    // MARK: - Hashable
-
-    /// :nodoc:
-    public func hash(into hasher: inout Hasher) {
-        self.updateAuthInfoQueue.sync {
-            hasher.combine(self.backend)
-            hasher.combine(self._accessToken)
-            hasher.combine(self._expirationDate)
-        }
-    }
-    
-    /// :nodoc:
-    public static func == (
-        lhs: ClientCredentialsFlowBackendManager,
-        rhs: ClientCredentialsFlowBackendManager
-    ) -> Bool {
-        
-        let (lhsAccessToken, lhsExpirationDate) =
-            lhs.updateAuthInfoQueue.sync {
-                return (lhs._accessToken, lhs._expirationDate)
-            }
-        
-        let (rhsAccessToken, rhsExpirationDate) =
-            rhs.updateAuthInfoQueue.sync {
-                return (rhs._accessToken, rhs._expirationDate)
-            }
-        
-        return lhs.backend == rhs.backend &&
-            lhsAccessToken == rhsAccessToken &&
-            lhsExpirationDate.isApproximatelyEqual(to: rhsExpirationDate)
-        
-    }
-    
-}
-
-private extension ClientCredentialsFlowBackendManager {
-    
-    // MARK: - Private
-
-    func updateFromAuthInfo(_ authInfo: AuthInfo) {
-        self._accessToken = authInfo.accessToken
-        self._expirationDate = authInfo.expirationDate
-        self.refreshTokensPublisher = nil
-        self.refreshTokensQueue.async {
-            Self.logger.trace("self.didChange.send()")
-            self.didChange.send()
-        }
-    }
-    
-    /// This method should **ALWAYS** be called within
-    /// `updateAuthInfoDispatchQueue`.
-    func accessTokenIsExpiredNOTTHreadSafe(tolerance: Double = 120) -> Bool {
-        if (self._accessToken == nil) != (self._expirationDate == nil) {
-            let expirationDateString = self._expirationDate?
-                .description(with: .current) ?? "nil"
-            Self.logger.error(
-                """
-                accessToken or expirationDate was nil, but not both:
-                accessToken == nil: \(_accessToken == nil); \
-                expiration date: \(expirationDateString)
-                """
-            )
-        }
-        if self._accessToken == nil { return true }
-        guard let expirationDate = self._expirationDate else { return true }
-        return expirationDate.addingTimeInterval(-tolerance) <= Date()
-    }
-    
-}
-
 extension ClientCredentialsFlowBackendManager {
     
     // MARK: - Testing
